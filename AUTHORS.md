#Project Lead:

    - Gregory M. Kurtzer <gmkurtzer@gmail.com>

#Developers:

    - Brian Bockelman <bbockelm@cse.unl.edu>
    - Krishna Muriki <kmuriki@lbl.gov>
    - Michael Bauer <bauerm@umich.edu>
    - Vanessa Sochat <vsochat@stanford.edu>

#Contributors:

    - Amanda Duffy <aduffy@lenovo.com>
    - Ángel Bejarano <abejarano@ontropos.com>
    - Bernard Li <bernardli@lbl.gov>
    - Dave Love <d.love@liverpool.ac.uk>
    - Felix Abecassis <fabecassis@nvidia.com>
    - Jarrod Johnson <jjohnson2@lenovo.com>
    - Jason Stover <jason.stover@gmail.com>
    - Maciej Sieczka <msieczka@sieczka.org>
    - Nathan Lin <nathan.lin@yale.edu>
    - Ralph Castain <rhc@open-mpi.org>
    - Yaroslav Halchenko <debian@onerussian.com>
    - Eduardo Arango <carlos.arango.gutierrez@correounivalle.edu.co>
    - Oleksandr Moskalenko <om@rc.ufl.edu>
    - Cedric Clerget <cedric.clerget@univ-fcomte.fr>
<<<<<<< HEAD
    - Rémy Dernat <remy.dernat@umontpellier.fr>
=======
    - Mark Egan-Fuller <markeganfuller@googlemail.com>
>>>>>>> d07a1b0b
<|MERGE_RESOLUTION|>--- conflicted
+++ resolved
@@ -25,8 +25,5 @@
     - Eduardo Arango <carlos.arango.gutierrez@correounivalle.edu.co>
     - Oleksandr Moskalenko <om@rc.ufl.edu>
     - Cedric Clerget <cedric.clerget@univ-fcomte.fr>
-<<<<<<< HEAD
     - Rémy Dernat <remy.dernat@umontpellier.fr>
-=======
-    - Mark Egan-Fuller <markeganfuller@googlemail.com>
->>>>>>> d07a1b0b
+    - Mark Egan-Fuller <markeganfuller@googlemail.com>