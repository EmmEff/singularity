// Copyright (c) 2019, Sylabs Inc. All rights reserved.
// This software is licensed under a 3-clause BSD license. Please consult the
// LICENSE.md file distributed with the sources of this project regarding your
// rights to use or distribute this software.

package cache

import (
	"io/ioutil"
	"os"
	"path/filepath"
	"testing"

	"github.com/sylabs/scs-library-client/client"
	"github.com/sylabs/singularity/e2e/internal/e2e"
	"github.com/sylabs/singularity/e2e/internal/testhelper"
	"github.com/sylabs/singularity/internal/pkg/client/cache"
)

type cacheTests struct {
	env e2e.TestEnv
}

const (
	imgName = "alpine_latest.sif"
	imgURL  = "library://alpine:latest"
)

func prepTest(t *testing.T, testEnv e2e.TestEnv, testName string, h *cache.Handle, imagePath string) {
	ensureCacheEmpty(t, testName, imagePath, h)

	testEnv.ImgCacheDir = h.GetBasedir()
	testEnv.RunSingularity(
		t,
		e2e.WithProfile(e2e.UserProfile),
		e2e.WithCommand("pull"),
		e2e.WithArgs([]string{"--force", imagePath, imgURL}...),
		e2e.ExpectExit(0),
	)

	ensureCacheNotEmpty(t, testName, imagePath, h)
}

func (c cacheTests) testNoninteractiveCacheCmds(t *testing.T) {
	tests := []struct {
		name               string
		options            []string
		needImage          bool
		expectedEmptyCache bool
		expectedOutput     string
		exit               int
	}{
		{
			name:               "clean force",
			options:            []string{"clean", "--force"},
			expectedOutput:     "",
			needImage:          true,
			expectedEmptyCache: true,
			exit:               0,
		},
		{
			name:           "clean help",
			options:        []string{"clean", "--help"},
			expectedOutput: "Clean your local Singularity cache",
			needImage:      false,
			exit:           0,
		},
		{
			name:           "list help",
			options:        []string{"list", "--help"},
			expectedOutput: "List your local Singularity cache",
			needImage:      false,
			exit:           0,
		},
		{
			name:               "list type",
			options:            []string{"list", "--type", "library"},
			needImage:          true,
			expectedOutput:     "There are 1 container file",
			expectedEmptyCache: false,
			exit:               0,
		},
		{
			name:               "list verbose",
			needImage:          true,
			options:            []string{"list", "--verbose"},
			expectedOutput:     "NAME",
			expectedEmptyCache: false,
			exit:               0,
		},
	}

	// A directory where we store the image and used by separate commands
	tempDir, imgStoreCleanup := e2e.MakeTempDir(t, "", "", "image store")
	defer imgStoreCleanup(t)
	imagePath := filepath.Join(tempDir, imgName)

	for _, tt := range tests {
		// Each test get its own clean cache directory
		cacheDir, cleanup := e2e.MakeCacheDir(t, "")
		defer cleanup(t)
		h, err := cache.NewHandle(cache.Config{BaseDir: cacheDir})
		if err != nil {
			t.Fatalf("Could not create image cache handle: %v", err)
		}

		if tt.needImage {
			prepTest(t, c.env, tt.name, h, imagePath)
		}

		c.env.ImgCacheDir = cacheDir
		c.env.RunSingularity(
			t,
			e2e.AsSubtest(tt.name),
			e2e.WithProfile(e2e.UserProfile),
			e2e.WithCommand("cache"),
			e2e.WithArgs(tt.options...),
			e2e.ExpectExit(tt.exit),
		)

		if tt.needImage && tt.expectedEmptyCache {
			ensureCacheEmpty(t, tt.name, imagePath, h)
		}
	}
}

func (c cacheTests) testInteractiveCacheCmds(t *testing.T) {
	tt := []struct {
		name               string
		options            []string
		expect             string
		send               string
		exit               int
		expectedEmptyCache bool // Is the cache supposed to be empty after the command is executed
	}{
		{
			name:               "clean normal confirmed",
			options:            []string{"clean"},
			expect:             "Do you want to continue? [N/y]",
			send:               "y",
			expectedEmptyCache: true,
			exit:               0,
		},
		{
			name:               "clean normal not confirmed",
			options:            []string{"clean"},
			expect:             "Do you want to continue? [N/y]",
			send:               "n",
			expectedEmptyCache: false,
			exit:               0,
		},
		{
			name:               "clean normal force",
			options:            []string{"clean", "--force"},
			expectedEmptyCache: true,
			exit:               0,
		},
		{
			name:               "clean dry-run confirmed",
			options:            []string{"clean", "--dry-run"},
			expectedEmptyCache: false,
			exit:               0,
		},
		{
			name:               "clean name confirmed",
			options:            []string{"clean", "--name", imgName},
			expect:             "Do you want to continue? [N/y]",
			send:               "y",
			expectedEmptyCache: true,
			exit:               0,
		},
		{
			name:               "clean name not confirmed",
			options:            []string{"clean", "--name", imgName},
			expect:             "Do you want to continue? [N/y]",
			send:               "n",
			expectedEmptyCache: false,
			exit:               0,
		},
		{
			name:               "clean type confirmed",
			options:            []string{"clean", "--type", "library"},
			expect:             "Do you want to continue? [N/y]",
			send:               "y",
			expectedEmptyCache: true,
			exit:               0,
		},
		{
			name:               "clean type not confirmed",
			options:            []string{"clean", "--type", "library"},
			expect:             "Do you want to continue? [N/y]",
			send:               "n",
			expectedEmptyCache: false,
			exit:               0,
		},
	}

	// A directory where we store the image and used by separate commands
	tempDir, imgStoreCleanup := e2e.MakeTempDir(t, "", "", "image store")
	defer imgStoreCleanup(t)
	imagePath := filepath.Join(tempDir, imgName)

	for _, tc := range tt {
		// Each test get its own clean cache directory
		cacheDir, cleanup := e2e.MakeCacheDir(t, "")
		defer cleanup(t)
		h, err := cache.NewHandle(cache.Config{BaseDir: cacheDir})
		if err != nil {
			t.Fatalf("Could not create image cache handle: %v", err)
		}

		prepTest(t, c.env, tc.name, h, imagePath)

		c.env.ImgCacheDir = cacheDir
		c.env.RunSingularity(
			t,
			e2e.AsSubtest(tc.name),
			e2e.WithProfile(e2e.UserProfile),
			e2e.WithCommand("cache"),
			e2e.WithArgs(tc.options...),
			e2e.ConsoleRun(
				e2e.ConsoleExpect(tc.expect),
				e2e.ConsoleSendLine(tc.send),
			),
			e2e.ExpectExit(tc.exit),
		)

		// Check the content of the cache
		if tc.expectedEmptyCache {
			ensureCacheEmpty(t, tc.name, imagePath, h)
		} else {
			ensureCacheNotEmpty(t, tc.name, imagePath, h)
		}
	}
}

// ensureDirEmpty checks if a directory is empty. If it is not empty, the test fails;
// if the directory does not exist, we return an error to give us a chance to test
// for the expected parent directory (cache clean commands delete different directories
// based on the user's input).
func ensureDirEmpty(t *testing.T, testName string, dir string) error {
	fi, err := ioutil.ReadDir(dir)
	if err != nil {
		if os.IsNotExist(err) {
			return err
		}
		t.Fatalf("Could not read dir %q: %v", dir, err)
	}

	if len(fi) != 0 {
		t.Fatalf("Dir %q is not empty", dir)
	}

	return nil
}

// ensureCacheEmpty checks if the entry related to an image is in the cache or not.
// Cache commands do not necessarily delete the same files/directories based on the options used.
// The best option is to check whether there is an entry in the cache, i.e.,
// <cache_root>/library/<shasum>/<imagename>
func ensureCacheEmpty(t *testing.T, testName string, imagePath string, h *cache.Handle) {
	shasum, err := client.ImageHash(imagePath)
	if err != nil {
		if os.IsNotExist(err) {
			// We may not have the image yet and in that case, we check if the library cache directory is empty
			err := ensureDirEmpty(t, testName, h.Library)
			if err != nil {
				// The library directory of the cache is not there, checking the root (we want to make sure that the cache is still coherent)
				ensureDirEmpty(t, testName, filepath.Join(h.GetBasedir(), "root"))
			}
		} else {
			t.Fatalf("failed to compute shasum for %s: %s", imgName, err)
		}
	}

	path := h.LibraryImage(shasum, imgName)
	if e2e.PathExists(t, path) {
		t.Fatalf("%s failed: %s is still in the cache (%s)", testName, imgName, path)
	}
}

func ensureCacheNotEmpty(t *testing.T, testName string, imagePath string, h *cache.Handle) {
	// Cache commands do not necessarily delete the same files/directories based on the options used.
	// The best option is to check whether there is an entry in the cache, i.e., <cache_root>/library/<shasum>/imagename
	shasum, err := client.ImageHash(imagePath)
	if err != nil {
		t.Fatalf("failed to compute shasum for %s: %s", imagePath, err)
	}

	exists, err := h.LibraryImageExists(shasum, imgName)
	if err != nil {
		t.Fatalf("failed to check if image exists: %s", err)
	}
	if !exists {
		path := h.LibraryImage(shasum, imgName)
		t.Fatalf("failed to pull image; %s does not exist (image is: %s, cache entry is: %s)", imgName, imagePath, path)
	}
}

// E2ETests is the main func to trigger the test suite
func E2ETests(env e2e.TestEnv) func(*testing.T) {
<<<<<<< HEAD
	return func(t *testing.T) {
		c := cacheTests{
			env: env,
		}
		t.Run("cacheInteractiveCmds", c.testInteractiveCacheCmds)
		t.Run("cacheNoninteractiveCmds", c.testNoninteractiveCacheCmds)
=======
	c := cacheTests{
		env: env,
>>>>>>> 64d4d020
	}

	return testhelper.TestRunner(map[string]func(*testing.T){
		"interactive commands":     c.testInteractiveCacheCmds,
		"non-interactive commands": c.testNoninteractiveCacheCmds,
	})
}<|MERGE_RESOLUTION|>--- conflicted
+++ resolved
@@ -299,17 +299,8 @@
 
 // E2ETests is the main func to trigger the test suite
 func E2ETests(env e2e.TestEnv) func(*testing.T) {
-<<<<<<< HEAD
-	return func(t *testing.T) {
-		c := cacheTests{
-			env: env,
-		}
-		t.Run("cacheInteractiveCmds", c.testInteractiveCacheCmds)
-		t.Run("cacheNoninteractiveCmds", c.testNoninteractiveCacheCmds)
-=======
 	c := cacheTests{
 		env: env,
->>>>>>> 64d4d020
 	}
 
 	return testhelper.TestRunner(map[string]func(*testing.T){
