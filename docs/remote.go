--- conflicted
+++ resolved
@@ -13,15 +13,9 @@
 	RemoteUse   string = `remote <subcommand>`
 	RemoteShort string = `Manage singularity remote endpoints`
 	RemoteLong  string = `
-<<<<<<< HEAD
   The 'remote' commands allow you to manage singularity remote endpoints through 
   its subcommands. These allow you to add, log in, and use endpoints. The remote
   configuration is stored in $HOME/.singularity/remotes.yaml by default.`
-=======
-	The 'remote' commands allow you to manage singularity remote endpoints through its
-	subcommands. These allow you to add, log in, and use endpoints. The remote
-	configuration is stored in $HOME/.singularity/remote.yaml by default.`
->>>>>>> cde5d980
 	RemoteExample string = `
   All group commands have their own help output:
 
@@ -63,13 +57,8 @@
 	RemoteListUse   string = `list`
 	RemoteListShort string = `List all singularity remote endpoints that are configured`
 	RemoteListLong  string = `
-<<<<<<< HEAD
-  The 'remote list' command lists all remote endpoints configured for use. If 
-  you have set a remote as a default, its name will be encompassed by brackets.`
-=======
-	The 'remote list' command lists all remote endpoints configured for use. If a remote
-	is in use, its name will be encompassed by brackets.`
->>>>>>> cde5d980
+  The 'remote list' command lists all remote endpoints configured for use. If a remote
+  is in use, its name will be encompassed by brackets.`
 	RemoteListExample string = `
   $ singularity remote list`
 	// ~~~~~~~~~~~~~~~~~~~~~~~~~~~~~~~~~~~~~~~~~~~~~~~~~~~~~~~~~~~~~~~~~~~~~~~~~~~~
