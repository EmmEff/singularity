# Gopkg.toml example
#
# Refer to https://github.com/golang/dep/blob/master/docs/Gopkg.toml.md
# for detailed Gopkg.toml documentation.
#
# required = ["github.com/user/thing/cmd/thing"]
# ignored = ["github.com/user/project/pkgX", "bitbucket.org/user/project/pkgA/pkgY"]
#
# [[constraint]]
#   name = "github.com/user/project"
#   version = "1.0.0"
#
# [[constraint]]
#   name = "github.com/user/project2"
#   branch = "dev"
#   source = "github.com/myfork/project2"
#
# [[override]]
#   name = "github.com/x/y"
#   version = "2.4.0"
#
# [prune]
#   non-go = false
#   go-tests = true
#   unused-packages = true

<<<<<<< HEAD
required = [
    "github.com/containernetworking/plugins/plugins/ipam/dhcp",
    "github.com/containernetworking/plugins/plugins/ipam/host-local",
    "github.com/containernetworking/plugins/plugins/ipam/static",
    "github.com/containernetworking/plugins/plugins/main/bridge",
    "github.com/containernetworking/plugins/plugins/main/host-device",
    "github.com/containernetworking/plugins/plugins/main/ipvlan",
    "github.com/containernetworking/plugins/plugins/main/loopback",
    "github.com/containernetworking/plugins/plugins/main/macvlan",
    "github.com/containernetworking/plugins/plugins/main/ptp",
    "github.com/containernetworking/plugins/plugins/main/vlan",
    "github.com/containernetworking/plugins/plugins/meta/bandwidth",
    "github.com/containernetworking/plugins/plugins/meta/flannel",
    "github.com/containernetworking/plugins/plugins/meta/portmap",
    "github.com/containernetworking/plugins/plugins/meta/tuning",
]
=======
[[constraint]]
  name = "github.com/pelletier/go-toml"
  version = "1.2.0"
>>>>>>> 1d92ce31

[[constraint]]
  branch = "master"
  name = "github.com/sylabs/sif"

[[constraint]]
  branch = "master"
  name = "github.com/containers/image"

[[constraint]]
  branch = "master"
  name = "github.com/golang/glog"

[[constraint]]
  name = "github.com/gorilla/websocket"
  version = "1.2.0"

[[constraint]]
  branch = "master"
  name = "github.com/opencontainers/image-spec"

[[constraint]]
  name = "github.com/opencontainers/runtime-spec"
  version = "1.0.1"

[[constraint]]
  branch = "master"
  name = "github.com/spf13/cobra"

[[constraint]]
  name = "github.com/spf13/pflag"
  version = "1.0.0"

[prune]
  go-tests = true
  unused-packages = true

  [[prune.project]]
    name = "github.com/containernetworking/plugins"
    unused-packages = false

[[override]]
  branch = "master"
  name = "github.com/opencontainers/image-tools"

[[override]]
  branch = "master"
  name = "github.com/prometheus/client_golang"

[[override]]
  revision = "da99009bbb1165d1ac5688b5c81d2f589d418341"
  name = "github.com/docker/docker"<|MERGE_RESOLUTION|>--- conflicted
+++ resolved
@@ -24,7 +24,6 @@
 #   go-tests = true
 #   unused-packages = true
 
-<<<<<<< HEAD
 required = [
     "github.com/containernetworking/plugins/plugins/ipam/dhcp",
     "github.com/containernetworking/plugins/plugins/ipam/host-local",
@@ -41,11 +40,10 @@
     "github.com/containernetworking/plugins/plugins/meta/portmap",
     "github.com/containernetworking/plugins/plugins/meta/tuning",
 ]
-=======
+
 [[constraint]]
   name = "github.com/pelletier/go-toml"
   version = "1.2.0"
->>>>>>> 1d92ce31
 
 [[constraint]]
   branch = "master"
