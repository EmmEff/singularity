// Copyright (c) 2018, Sylabs Inc. All rights reserved.
// This software is licensed under a 3-clause BSD license. Please consult the
// LICENSE.md file distributed with the sources of this project regarding your
// rights to use or distribute this software.

package build

import (
	"encoding/json"
	"fmt"
	"io"
	"os"
	"os/exec"
	"path/filepath"
	"syscall"

	specs "github.com/opencontainers/runtime-spec/specs-go"
	"github.com/singularityware/singularity/src/pkg/build/assemblers"
	"github.com/singularityware/singularity/src/pkg/build/sources"
	"github.com/singularityware/singularity/src/pkg/build/types"
	"github.com/singularityware/singularity/src/pkg/buildcfg"
	"github.com/singularityware/singularity/src/pkg/sylog"
	syexec "github.com/singularityware/singularity/src/pkg/util/exec"
	"github.com/singularityware/singularity/src/runtime/engines/config"
	"github.com/singularityware/singularity/src/runtime/engines/config/oci"
	"github.com/singularityware/singularity/src/runtime/engines/imgbuild"
)

// Build is an abstracted way to look at the entire build process.
// For example calling NewBuild() will return this object.
// From there we can call Full() on this build object, which will:
// 		Call Bundle() to obtain all data needed to execute the specified build locally on the machine
// 		Execute all of a definition using AllSections()
// 		And finally call Assemble() to create our container image
type Build struct {
	// dest is the location for container after build is complete
	dest string
	// format is the format of built container, e.g., SIF, sandbox
	format string
	// ranSections reflects if sections of the definition were run on container
	ranSections bool
	// sections are the parts of the definition to run during the build
	sections []string
	// noTest indicates if build should skip running the test script
	noTest bool
	// force automatically deletes an existing container at build destination while performing build
	force bool
	// update detects and builds using an existing sandbox container at build destination
	update bool
	// c Gets and Packs data needed to build a container into a Bundle from various sources
	c ConveyorPacker
	// a Assembles a container from the information stored in a Bundle into various formats
	a Assembler
	// b is an intermediate stucture that encapsulates all information for the container, e.g., metadata, filesystems
	b *types.Bundle
	// d describes how a container is to be built, including actions to be run in the container to reach its final state
	d types.Definition
}

// NewBuild creates a new Build struct from a spec (URI, definition file, etc...)
func NewBuild(spec, dest, format string, force, update bool, sections []string, noTest bool) (*Build, error) {
	def, err := makeDef(spec)
	if err != nil {
		return nil, fmt.Errorf("unable to parse spec %v: %v", spec, err)
	}

	return newBuild(def, dest, format, force, update, sections, noTest)
}

// NewBuildJSON creates a new build struct from a JSON byte slice
func NewBuildJSON(r io.Reader, dest, format string, force, update bool, sections []string, noTest bool) (*Build, error) {
	def, err := types.NewDefinitionFromJSON(r)
	if err != nil {
		return nil, fmt.Errorf("unable to parse JSON: %v", err)
	}

	return newBuild(def, dest, format, force, update, sections, noTest)
}

func newBuild(d types.Definition, dest, format string, force, update bool, sections []string, noTest bool) (*Build, error) {
	var err error

	b := &Build{
		update:   update,
		force:    force,
		sections: sections,
		noTest:   noTest,
		dest:     dest,
		d:        d,
	}

	b.b, err = types.NewBundle("sbuild")
	if err != nil {
		return nil, err
	}

	b.b.Recipe = b.d

	b.addOptions()

	// dont need to get cp if we're skipping bootstrap
	if !update || force {
		if c, err := getcp(b.d); err == nil {
			b.c = c
		} else {
			return nil, fmt.Errorf("unable to get conveyorpacker: %s", err)
		}
	}

	switch format {
	case "sandbox":
		b.a = &assemblers.SandboxAssembler{}
	case "sif":
		b.a = &assemblers.SIFAssembler{}
	default:
		return nil, fmt.Errorf("unrecognized output format %s", format)
	}

	return b, nil
}

// Full runs a standard build from start to finish
func (b *Build) Full() error {
	sylog.Infof("Starting build...")

	if hasScripts(b.d) {
		if syscall.Getuid() == 0 {
			if err := b.runPreScript(); err != nil {
				return err
			}
		} else {
			sylog.Errorf("Attempted to build with scripts as non-root user")
		}
	}

	if b.update && !b.force {
		//if updating, extract dest container to bundle
		sylog.Infof("Building into existing container: %s", b.dest)
		p, err := sources.GetLocalPacker(b.dest, b.b)
		if err != nil {
			return err
		}

		_, err = p.Pack()
		if err != nil {
			return err
		}
	} else {
		//if force, start build from scratch
		if err := b.c.Get(b.b); err != nil {
			return fmt.Errorf("conveyor failed to get: %v", err)
		}

		_, err := b.c.Pack()
		if err != nil {
			return fmt.Errorf("packer failed to pack: %v", err)
		}
	}

	if b.b.RunSection("files") {
		sylog.Debugf("Copying files from host")
		if err := b.copyFiles(); err != nil {
			return fmt.Errorf("unable to copy files to container fs: %v", err)
		}
	}

	if hasScripts(b.d) {
		if syscall.Getuid() == 0 {
			sylog.Debugf("Starting build engine")
			if err := b.runBuildEngine(); err != nil {
				return fmt.Errorf("unable to run scripts: %v", err)
			}
		} else {
			sylog.Errorf("Attempted to build with scripts as non-root user")
		}
	}

	sylog.Debugf("Calling assembler")
	if err := b.Assemble(b.dest); err != nil {
		return err
	}

	sylog.Infof("Build complete!")
	return nil
}

// hasScripts returns true if build definition is requesting to run scripts in image
func hasScripts(def types.Definition) bool {
	return def.BuildData.Post != "" || def.BuildData.Pre != "" || def.BuildData.Setup != "" || def.BuildData.Test != ""
}

func (b *Build) copyFiles() error {

	// iterate through files transfers
	for _, transfer := range b.d.BuildData.Files {
		// sanity
		if transfer.Src == "" {
			sylog.Warningf("Attempt to copy file with no name...")
			continue
		}
		// dest = source if not specifed
		if transfer.Dst == "" {
			transfer.Dst = transfer.Src
		}
		sylog.Infof("Copying %v to %v", transfer.Src, transfer.Dst)
		// copy each file into bundle rootfs
		transfer.Dst = filepath.Join(b.b.Rootfs(), transfer.Dst)
		copy := exec.Command("/bin/cp", "-fLr", transfer.Src, transfer.Dst)
		if err := copy.Run(); err != nil {
			return fmt.Errorf("While copying %v to %v: %v", transfer.Src, transfer.Dst, err)
		}
	}

	return nil
}

func (b *Build) runPreScript() error {
	if b.runPre() && b.d.BuildData.Pre != "" {
		// Run %pre script here
		pre := exec.Command("/bin/sh", "-cex", b.d.BuildData.Pre)
		pre.Stdout = os.Stdout
		pre.Stderr = os.Stderr

		sylog.Infof("Running pre scriptlet\n")
		if err := pre.Start(); err != nil {
			sylog.Fatalf("failed to start %%pre proc: %v\n", err)
		}
		if err := pre.Wait(); err != nil {
			sylog.Fatalf("pre proc: %v\n", err)
		}
	}
	return nil
}

// runBuildEngine creates an imgbuild engine and creates a container out of our bundle in order to execute %post %setup scripts in the bundle
func (b *Build) runBuildEngine() error {
	env := []string{sylog.GetEnvVar(), "SRUNTIME=" + imgbuild.Name}
	starter := filepath.Join(buildcfg.SBINDIR, "/starter")
	progname := []string{"singularity image-build"}
	ociConfig := &oci.Config{}

	engineConfig := &imgbuild.EngineConfig{
		Bundle:    *b.b,
		OciConfig: ociConfig,
	}

	// surface build specific environment variables for scripts
	sRootfs := "SINGULARITY_ROOTFS=" + b.b.Rootfs()
	sEnvironment := "SINGULARITY_ENVIRONMENT=" + "/.singularity.d/env/91-environment.sh"

	ociConfig.Process = &specs.Process{}
	ociConfig.Process.Env = append(os.Environ(), sRootfs, sEnvironment)

	config := &config.Common{
		EngineName:   imgbuild.Name,
		ContainerID:  "image-build",
		EngineConfig: engineConfig,
	}

	configData, err := json.Marshal(config)
	if err != nil {
		return fmt.Errorf("failed to marshal config.Common: %s", err)
	}

	// Set PIPE_EXEC_FD
	pipefd, err := syexec.SetPipe(configData)
	if err != nil {
		return fmt.Errorf("failed to set PIPE_EXEC_FD: %v", err)
	}

	env = append(env, pipefd)

	// Create os/exec.Command to run starter and return control once finished
	starterCmd := &exec.Cmd{
		Path:   starter,
		Args:   progname,
		Env:    env,
		Stdout: os.Stdout,
		Stderr: os.Stderr,
	}

	if err := starterCmd.Start(); err != nil {
		return fmt.Errorf("failed to start starter proc: %v", err)
	}
	if err := starterCmd.Wait(); err != nil {
		return fmt.Errorf("starter proc failed: %v", err)
	}

	return nil
}

func getcp(def types.Definition) (ConveyorPacker, error) {
	switch def.Header["bootstrap"] {
	case "shub":
		return &sources.ShubConveyorPacker{}, nil
	case "docker", "docker-archive", "docker-daemon", "oci", "oci-archive":
		return &sources.OCIConveyorPacker{}, nil
	case "busybox":
		return &sources.BusyBoxConveyorPacker{}, nil
	case "debootstrap":
		return &sources.DebootstrapConveyorPacker{}, nil
	case "arch":
		return &sources.ArchConveyorPacker{}, nil
	case "localimage":
		return &sources.LocalConveyorPacker{}, nil
	case "yum":
		return &sources.YumConveyorPacker{}, nil
	default:
		return nil, fmt.Errorf("invalid build source %s", def.Header["bootstrap"])
	}
}

// makeDef gets a definition object from a spec
func makeDef(spec string) (types.Definition, error) {
	var def types.Definition

	if ok, err := IsValidURI(spec); ok && err == nil {
		// URI passed as spec
		def, err = types.NewDefinitionFromURI(spec)
		if err != nil {
			return def, fmt.Errorf("unable to parse URI %s: %v", spec, err)
		}
	} else if _, err := os.Stat(spec); err == nil {
		// Non-URI passed as spec
		defFile, err := os.Open(spec)
		if err != nil {
			return def, fmt.Errorf("unable to open file %s: %v", spec, err)
		}
		defer defFile.Close()

<<<<<<< HEAD
		if d, err := types.ParseDefinitionFile(defFile); err == nil {
			// must be root to build from a definition
			if os.Getuid() != 0 {
				sylog.Fatalf("You must be the root user to build from a Singularity recipe file")
			}
			//definition used as input
			def = d
		} else {
			//local image or sandbox, make sure it exists on filesystem
			def = types.Definition{
				Header: map[string]string{
					"bootstrap": "localimage",
					"from":      spec,
				},
			}
=======
		def, err = types.ParseDefinitionFile(defFile)
		if err != nil {
			return def, fmt.Errorf("failed to parse definition file %s: %v", spec, err)
		}
	} else if _, err := os.Stat(spec); err == nil {
		// local image or sandbox, make sure it exists on filesystem
		def = types.Definition{
			Header: map[string]string{
				"bootstrap": "localimage",
				"from":      spec,
			},
>>>>>>> d63029a7
		}
	} else {
		return def, fmt.Errorf("unable to build from %s: %v", spec, err)
	}

	return def, nil
}

func (b *Build) addOptions() {
	b.b.Update = b.update
	b.b.Force = b.force
	b.b.NoTest = b.noTest
	b.b.Sections = b.sections
}

// runPre determines if %pre section was specified to be run from the CLI
func (b Build) runPre() bool {
	for _, section := range b.sections {
		if section == "none" {
			return false
		}
		if section == "all" || section == "pre" {
			return true
		}
	}
	return false
}

// MakeDef gets a definition object from a spec
func MakeDef(spec string) (types.Definition, error) {
	return makeDef(spec)
}

// Assemble assembles the bundle to the specified path
func (b *Build) Assemble(path string) error {
	return b.a.Assemble(b.b, path)
}<|MERGE_RESOLUTION|>--- conflicted
+++ resolved
@@ -328,7 +328,6 @@
 		}
 		defer defFile.Close()
 
-<<<<<<< HEAD
 		if d, err := types.ParseDefinitionFile(defFile); err == nil {
 			// must be root to build from a definition
 			if os.Getuid() != 0 {
@@ -344,19 +343,6 @@
 					"from":      spec,
 				},
 			}
-=======
-		def, err = types.ParseDefinitionFile(defFile)
-		if err != nil {
-			return def, fmt.Errorf("failed to parse definition file %s: %v", spec, err)
-		}
-	} else if _, err := os.Stat(spec); err == nil {
-		// local image or sandbox, make sure it exists on filesystem
-		def = types.Definition{
-			Header: map[string]string{
-				"bootstrap": "localimage",
-				"from":      spec,
-			},
->>>>>>> d63029a7
 		}
 	} else {
 		return def, fmt.Errorf("unable to build from %s: %v", spec, err)
