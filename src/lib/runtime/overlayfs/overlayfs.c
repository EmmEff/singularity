/* 
 * Copyright (c) 2017, SingularityWare, LLC. All rights reserved.
 *
 * Copyright (c) 2015-2017, Gregory M. Kurtzer. All rights reserved.
 * 
 * Copyright (c) 2016-2017, The Regents of the University of California,
 * through Lawrence Berkeley National Laboratory (subject to receipt of any
 * required approvals from the U.S. Dept. of Energy).  All rights reserved.
 * 
 * This software is licensed under a customized 3-clause BSD license.  Please
 * consult LICENSE file distributed with the sources of this project regarding
 * your rights to use or distribute this software.
 * 
 * NOTICE.  This Software was developed under funding from the U.S. Department of
 * Energy and the U.S. Government consequently retains certain rights. As such,
 * the U.S. Government has been granted for itself and others acting on its
 * behalf a paid-up, nonexclusive, irrevocable, worldwide license in the Software
 * to reproduce, distribute copies to the public, prepare derivative works, and
 * perform publicly and display publicly, and to permit other to do so. 
 * 
*/

#include <errno.h>
#include <fcntl.h>
#include <stdio.h>
#include <string.h>
#include <sys/stat.h>
#include <sys/types.h>
#include <sys/mount.h>
#include <unistd.h>
#include <stdlib.h>
#include <libgen.h>
#include <linux/limits.h>

#include "config.h"
#include "util/file.h"
#include "util/util.h"
#include "util/registry.h"
#include "util/message.h"
#include "util/config_parser.h"
#include "util/privilege.h"

#include "lib/image/image.h"

#include "../runtime.h"


int _singularity_runtime_overlayfs(void) {

    singularity_priv_escalate();
    singularity_message(DEBUG, "Creating overlay_final directory: %s\n", CONTAINER_FINALDIR);
    if ( s_mkpath(CONTAINER_FINALDIR, 0755) < 0 ) {
        singularity_message(ERROR, "Failed creating overlay_final directory %s: %s\n", CONTAINER_FINALDIR, strerror(errno));
        ABORT(255);
    }
    singularity_priv_drop();

    singularity_message(DEBUG, "Checking if overlayfs should be used\n");
    if ( singularity_config_get_bool(ENABLE_OVERLAY) <= 0 ) {
        singularity_message(VERBOSE3, "Not enabling overlayFS via configuration\n");
    } else if ( singularity_registry_get("DISABLE_OVERLAYFS") != NULL ) {
        singularity_message(VERBOSE3, "Not enabling overlayFS via environment\n");
    } else if ( singularity_registry_get("WRITABLE") != NULL ) {
        singularity_message(VERBOSE3, "Not enabling overlayFS, image mounted writablable\n");
    } else {
<<<<<<< HEAD
#if (SINGULARITY_OVERLAYFS || SINGULARITY_TRY_OVERLAYFS)
        char *overlay_mount = joinpath(container_dir, "/overlay");
        char *overlay_upper = joinpath(container_dir, "/overlay/upper");
        char *overlay_work  = joinpath(container_dir, "/overlay/work");
        char *overlay_final = joinpath(container_dir, "/overlay/final");
=======
#ifdef SINGULARITY_OVERLAYFS
        char *rootfs_source = CONTAINER_MOUNTDIR;
        char *overlay_final = CONTAINER_FINALDIR;
        char *overlay_mount = CONTAINER_OVERLAY;
        char *overlay_upper = joinpath(overlay_mount, "/upper");
        char *overlay_work  = joinpath(overlay_mount, "/work");
>>>>>>> 543deb56
        int overlay_options_len = strlength(rootfs_source, PATH_MAX) + strlength(overlay_upper, PATH_MAX) + strlength(overlay_work, PATH_MAX) + 50;
        char *overlay_options = (char *) malloc(overlay_options_len);
        char *overlay_path = NULL;

#ifdef SINGULARITY_TRY_OVERLAYFS
        singularity_message(DEBUG, "Trying OverlayFS as requested by host build\n");
#else
        singularity_message(DEBUG, "OverlayFS enabled by host build\n");
#endif

        singularity_message(DEBUG, "Setting up overlay mount options\n");
        snprintf(overlay_options, overlay_options_len, "lowerdir=%s,upperdir=%s,workdir=%s", rootfs_source, overlay_upper, overlay_work); // Flawfinder: ignore

        singularity_message(DEBUG, "Checking for existance of overlay directory: %s\n", overlay_mount);
        if ( is_dir(overlay_mount) < 0 ) {
            singularity_message(ERROR, "Overlay mount directory does not exist: %s\n", overlay_mount);
            ABORT(255);
        }

        if ( ( overlay_path = singularity_registry_get("OVERLAYIMAGE") ) != NULL ) {
            struct image_object image;

            image = singularity_image_init(singularity_registry_get("OVERLAYIMAGE"), O_RDWR);

            if ( singularity_image_type(&image) != EXT3 ) {
                singularity_message(ERROR, "Persistent overlay must be a writable Singularity image\n");
                ABORT(255);
            }

            if ( singularity_image_mount(&image, overlay_mount) != 0 ) {
                singularity_message(ERROR, "Could not mount persistent overlay file: %s\n", singularity_image_name(&image));
                ABORT(255);
            }

        } else {
            char *size = NULL;

            if ( singularity_priv_getuid() == 0 ) {
                size = strdup("");
            } else {
                size = strdup("size=1m");
            }

            singularity_priv_escalate();
            singularity_message(DEBUG, "Mounting overlay tmpfs: %s\n", overlay_mount);
            if ( mount("tmpfs", overlay_mount, "tmpfs", MS_NOSUID | MS_NODEV, size) < 0 ){
                singularity_message(ERROR, "Failed to mount overlay tmpfs %s: %s\n", overlay_mount, strerror(errno));
                ABORT(255);
            }
            singularity_priv_drop();

            free(size);
        }

        singularity_priv_escalate();
        singularity_message(DEBUG, "Creating upper overlay directory: %s\n", overlay_upper);
        if ( s_mkpath(overlay_upper, 0755) < 0 ) {
            singularity_message(ERROR, "Failed creating upper overlay directory %s: %s\n", overlay_upper, strerror(errno));
            ABORT(255);
        }

        singularity_message(DEBUG, "Creating overlay work directory: %s\n", overlay_work);
        if ( s_mkpath(overlay_work, 0755) < 0 ) {
            singularity_message(ERROR, "Failed creating overlay work directory %s: %s\n", overlay_work, strerror(errno));
            ABORT(255);
        }

        singularity_message(VERBOSE, "Mounting overlay with options: %s\n", overlay_options);
        int result = mount("OverlayFS", overlay_final, "overlay", MS_NOSUID | MS_NODEV, overlay_options);
        if (result < 0) {
            if ((errno == EPERM)     // not running with escalated privileges
#ifdef SINGULARITY_TRY_OVERLAYFS
                 || (errno == ENODEV) // overlay device not available
#endif
                ) {
                singularity_message(VERBOSE, "Singularity overlay mount did not work (%s), continuing without it\n", strerror(errno));
                singularity_message(DEBUG, "Unmounting overlay tmpfs: %s\n", overlay_mount);
                umount(overlay_mount);
            } else {
                singularity_message(ERROR, "Could not mount Singularity overlay: %s\n", strerror(errno));
                ABORT(255); 
            }
        }
        singularity_priv_drop();

        singularity_registry_set("OVERLAYFS_ENABLED", "1");

        free(overlay_upper);
        free(overlay_work);
        free(overlay_options);

<<<<<<< HEAD
        if (result >= 0) {
            singularity_registry_set("OVERLAYFS_ENABLED", "1");

            singularity_message(VERBOSE2, "Updating the containerdir to: %s\n", overlay_final);
            singularity_runtime_rootfs(overlay_final);
            return(0);
        }
=======
        return(0);
>>>>>>> 543deb56
    }
#else
        singularity_message(VERBOSE, "OverlayFS not supported by host build\n");
    }
#endif


    // If we got here, assume we are not overlaying, so we must bind to final directory
    singularity_priv_escalate();
    singularity_message(DEBUG, "Binding container directory to final home %s->%s\n", CONTAINER_MOUNTDIR, CONTAINER_FINALDIR);
    if ( mount(CONTAINER_MOUNTDIR, CONTAINER_FINALDIR, NULL, MS_BIND|MS_NOSUID|MS_REC|MS_NODEV, NULL) < 0 ) {
        singularity_message(ERROR, "Could not bind mount container to final home %s->%s: %s\n", CONTAINER_MOUNTDIR, CONTAINER_FINALDIR, strerror(errno));
        return 1;
    }
    singularity_priv_drop();

    return(0);
}<|MERGE_RESOLUTION|>--- conflicted
+++ resolved
@@ -63,20 +63,12 @@
     } else if ( singularity_registry_get("WRITABLE") != NULL ) {
         singularity_message(VERBOSE3, "Not enabling overlayFS, image mounted writablable\n");
     } else {
-<<<<<<< HEAD
 #if (SINGULARITY_OVERLAYFS || SINGULARITY_TRY_OVERLAYFS)
-        char *overlay_mount = joinpath(container_dir, "/overlay");
-        char *overlay_upper = joinpath(container_dir, "/overlay/upper");
-        char *overlay_work  = joinpath(container_dir, "/overlay/work");
-        char *overlay_final = joinpath(container_dir, "/overlay/final");
-=======
-#ifdef SINGULARITY_OVERLAYFS
         char *rootfs_source = CONTAINER_MOUNTDIR;
         char *overlay_final = CONTAINER_FINALDIR;
         char *overlay_mount = CONTAINER_OVERLAY;
         char *overlay_upper = joinpath(overlay_mount, "/upper");
         char *overlay_work  = joinpath(overlay_mount, "/work");
->>>>>>> 543deb56
         int overlay_options_len = strlength(rootfs_source, PATH_MAX) + strlength(overlay_upper, PATH_MAX) + strlength(overlay_work, PATH_MAX) + 50;
         char *overlay_options = (char *) malloc(overlay_options_len);
         char *overlay_path = NULL;
@@ -162,13 +154,10 @@
         }
         singularity_priv_drop();
 
-        singularity_registry_set("OVERLAYFS_ENABLED", "1");
-
         free(overlay_upper);
         free(overlay_work);
         free(overlay_options);
 
-<<<<<<< HEAD
         if (result >= 0) {
             singularity_registry_set("OVERLAYFS_ENABLED", "1");
 
@@ -176,9 +165,6 @@
             singularity_runtime_rootfs(overlay_final);
             return(0);
         }
-=======
-        return(0);
->>>>>>> 543deb56
     }
 #else
         singularity_message(VERBOSE, "OverlayFS not supported by host build\n");
