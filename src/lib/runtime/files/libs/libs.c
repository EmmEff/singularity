/* 
 * Copyright (c) 2017-2018, SyLabs, Inc. All rights reserved.
 * Copyright (c) 2017, SingularityWare, LLC. All rights reserved.
 *
 * Copyright (c) 2015-2017, Gregory M. Kurtzer. All rights reserved.
 * 
 * Copyright (c) 2016-2017, The Regents of the University of California,
 * through Lawrence Berkeley National Laboratory (subject to receipt of any
 * required approvals from the U.S. Dept. of Energy).  All rights reserved.
 * 
 * This software is licensed under a customized 3-clause BSD license.  Please
 * consult LICENSE file distributed with the sources of this project regarding
 * your rights to use or distribute this software.
 * 
 * NOTICE.  This Software was developed under funding from the U.S. Department of
 * Energy and the U.S. Government consequently retains certain rights. As such,
 * the U.S. Government has been granted for itself and others acting on its
 * behalf a paid-up, nonexclusive, irrevocable, worldwide license in the Software
 * to reproduce, distribute copies to the public, prepare derivative works, and
 * perform publicly and display publicly, and to permit other to do so. 
 * 
*/

#ifndef _GNU_SOURCE
#define _GNU_SOURCE
#endif

#include <errno.h>
#include <fcntl.h>
#include <stdio.h>
#include <string.h>
#include <sys/mount.h>
#include <sys/stat.h>
#include <unistd.h>
#include <stdlib.h>
#include <libgen.h>
#include <linux/limits.h>

#include "config.h"
#include "util/file.h"
#include "util/util.h"
#include "util/message.h"
#include "util/privilege.h"
#include "util/config_parser.h"
#include "util/registry.h"
#include "util/mount.h"

#include "../file-bind.h"
#include "../../runtime.h"


int _singularity_runtime_files_libs(void) {
    char *container_dir = CONTAINER_FINALDIR;
    char *tmpdir = singularity_registry_get("SESSIONDIR");
    char *includelibs_string;
    char *libdir = joinpath(tmpdir, "/libs");
    char *libdir_contained = joinpath(container_dir, "/.singularity.d/libs");

    if ( ( includelibs_string = singularity_registry_get("CONTAINLIBS") ) != NULL ) {
        char *tok = NULL;
        char *current = strtok_r(strdup(includelibs_string), ",", &tok);

#ifndef SINGULARITY_NO_NEW_PRIVS
        singularity_message(WARNING, "Not mounting libs: host does not support PR_SET_NO_NEW_PRIVS\n");
        return(0);
#endif

        singularity_message(DEBUG, "Parsing SINGULARITY_CONTAINLIBS for user-specified libraries to include.\n");

        free(includelibs_string);

        singularity_message(DEBUG, "Checking if libdir in container exists: %s\n", libdir_contained);
        if ( is_dir(libdir_contained) != 0 ) {
            singularity_message(WARNING, "Library bind directory not present in container, update container\n");
        }

        singularity_message(DEBUG, "Creating session libdir at: %s\n", libdir);
        if ( s_mkpath(libdir, 0755) != 0 ) {
            singularity_message(ERROR, "Failed creating temp lib directory at: %s\n", libdir);
            ABORT(255);
        }

        while (current != NULL ) {
            char *dest = NULL;
            char *source = NULL;

            singularity_message(DEBUG, "Evaluating requested library path: %s\n", current);

            dest = joinpath(libdir, basename(current));

            if ( is_file(dest) == 0 ) {
                singularity_message(VERBOSE3, "Staged library exists, skipping: %s\n", current);
                current = strtok_r(NULL, ",", &tok);
                continue;
            }

            if ( is_link(current) == 0 ) {
                char *link_name;
                ssize_t len;

                link_name = (char *) malloc(PATH_MAX);

                len = readlink(current, link_name, PATH_MAX-1); // Flawfinder: ignore
                if ( ( len > 0 ) && ( len <= PATH_MAX) ) {
                    link_name[len] = '\0';
                    singularity_message(VERBOSE3, "Found library link source: %s -> %s\n", current, link_name);
                    if ( link_name[0] == '/' ) {
                        source = strdup(link_name);
                    } else {
                        if ( link_name[0] == '/' ) {
                            source = strdup(link_name);
                        } else {
                            source = joinpath(dirname(strdup(current)), link_name);
                        }
                    }
                } else {
                    singularity_message(WARNING, "Failed reading library link for %s: %s\n", current, strerror(errno));
                    ABORT(255);
                }
                free(link_name);

            } else if (is_file(current) == 0 ) {
                source = strdup(current);
                singularity_message(VERBOSE3, "Found library source: %s\n", source);
            } else {
                singularity_message(WARNING, "Could not find library: %s\n", current);
                current = strtok_r(NULL, ",", &tok);
                continue;
            }

            singularity_message(DEBUG, "Binding library source here: %s -> %s\n", source, dest);

            if ( fileput(dest, "") != 0 ) {
                singularity_message(ERROR, "Failed creating file at %s: %s\n", dest, strerror(errno));
                ABORT(255);
            }

            singularity_message(VERBOSE, "Binding file '%s' to '%s'\n", source, dest);
            if ( singularity_mount(source, dest, NULL, MS_BIND|MS_NOSUID|MS_NODEV|MS_REC, NULL) < 0 ) {
<<<<<<< HEAD
                    singularity_priv_drop();
=======
>>>>>>> 8c5df73b
                    singularity_message(ERROR, "There was an error binding %s to %s: %s\n", source, dest, strerror(errno));
                    ABORT(255);
            }

            free(source);
            free(dest);
            current = strtok_r(NULL, ",", &tok);
        }

        if ( is_dir(libdir_contained) != 0 ) {
            char *ld_path;
            singularity_message(DEBUG, "Attempting to create contained libdir\n");
            singularity_priv_escalate();
            if ( s_mkpath(libdir_contained, 0755) != 0 ) {
                singularity_message(ERROR, "Failed creating directory %s :%s\n", libdir_contained, strerror(errno));
                ABORT(255);
            }
            singularity_priv_drop();
            ld_path = envar_path("LD_LIBRARY_PATH");
            if ( ld_path == NULL ) {
                singularity_message(DEBUG, "Setting LD_LIBRARY_PATH to '/.singularity.d/libs'\n");
                envar_set("LD_LIBRARY_PATH", "/.singularity.d/libs", 1);
            } else {
                singularity_message(DEBUG, "Prepending '/.singularity.d/libs' to LD_LIBRARY_PATH\n");
                envar_set("LD_LIBRARY_PATH", strjoin("/.singularity.d/libs:", ld_path), 1);
            }
        }

        singularity_message(VERBOSE, "Binding libdir '%s' to '%s'\n", libdir, libdir_contained);
        if ( singularity_mount(libdir, libdir_contained, NULL, MS_BIND|MS_NOSUID|MS_NODEV|MS_REC, NULL) < 0 ) {
<<<<<<< HEAD
                singularity_priv_drop();
=======
>>>>>>> 8c5df73b
                singularity_message(ERROR, "There was an error binding %s to %s: %s\n", libdir, libdir_contained, strerror(errno));
                ABORT(255);
        }
    }

    return(0);
}<|MERGE_RESOLUTION|>--- conflicted
+++ resolved
@@ -137,10 +137,6 @@
 
             singularity_message(VERBOSE, "Binding file '%s' to '%s'\n", source, dest);
             if ( singularity_mount(source, dest, NULL, MS_BIND|MS_NOSUID|MS_NODEV|MS_REC, NULL) < 0 ) {
-<<<<<<< HEAD
-                    singularity_priv_drop();
-=======
->>>>>>> 8c5df73b
                     singularity_message(ERROR, "There was an error binding %s to %s: %s\n", source, dest, strerror(errno));
                     ABORT(255);
             }
@@ -171,10 +167,6 @@
 
         singularity_message(VERBOSE, "Binding libdir '%s' to '%s'\n", libdir, libdir_contained);
         if ( singularity_mount(libdir, libdir_contained, NULL, MS_BIND|MS_NOSUID|MS_NODEV|MS_REC, NULL) < 0 ) {
-<<<<<<< HEAD
-                singularity_priv_drop();
-=======
->>>>>>> 8c5df73b
                 singularity_message(ERROR, "There was an error binding %s to %s: %s\n", libdir, libdir_contained, strerror(errno));
                 ABORT(255);
         }
