--- conflicted
+++ resolved
@@ -217,6 +217,7 @@
     } else {
         sessiondir = strjoin("/tmp/.singularity-session-", file_id(containerimage));
     }
+    tmp_dir = sessiondir;
     message(DEBUG, "Set sessiondir to: %s\n", sessiondir);
 
     
@@ -470,17 +471,7 @@
 #endif
 
 
-<<<<<<< HEAD
-            if (use_chroot) {
-                message(DEBUG, "Mounting Singularity chroot read only\n");
-                if ( mount_bind(containerimage, containerdir, 0, tmp_dir) < 0 ) {
-                    ABORT(255);
-                }
-            } else {
-                // Mount image
-=======
             if ( container_is_image > 0 ) {
->>>>>>> ae068927
                 if ( getenv("SINGULARITY_WRITABLE") == NULL ) { // Flawfinder: ignore (only checking for existance of envar)
                     message(DEBUG, "Mounting Singularity image file read only\n");
                     if ( mount_image(loop_dev, containerdir, 0) < 0 ) {
@@ -496,7 +487,7 @@
             } else if ( container_is_dir > 0 ) {
             // TODO: container directories should also be mountable readwrite?
                 message(DEBUG, "Mounting Singularity chroot read only\n");
-                mount_bind(containerimage, containerdir, 0);
+                mount_bind(containerimage, containerdir, 0, tmp_dir);
             }
 
 
@@ -509,10 +500,10 @@
 
 
             // Bind mounts
-<<<<<<< HEAD
 
             // Start with user-specified bind mounts: only honor them when we know we
             // can invoke NO_NEW_PRIVS (dismantling setuid binaries).
+            char * tmp_config_string;
             if ( ( tmp_config_string = getenv("SINGULARITY_USER_BIND") ) != NULL ) {
 #ifdef SINGULARITY_NO_NEW_PRIVS
                 message(DEBUG, "Parsing SINGULARITY_USER_BIND for user-specified bind mounts.\n");
@@ -521,8 +512,8 @@
                     message(ERROR, "Failed to allocate memory for configuration string");
                     ABORT(1);
                 }
-                char *cur = bind, *next = strchr(cur, ';');
-                for ( ; 1; next = strchr(cur, ';') ) {
+                char *cur = bind, *next = strchr(cur, ':');
+                for ( ; 1; next = strchr(cur, ':') ) {
                     if (next) *next = '\0';
                     char *source = strtok(cur, ",");
                     char *dest = strtok(NULL, ",");
@@ -544,9 +535,7 @@
                     }
 
                     message(VERBOSE, "Binding '%s' to '%s:%s'\n", source, containername, dest);
-                    if ( mount_bind(source, joinpath(containerdir, dest), 1, tmp_dir) < 0 ) {
-                        ABORT(255);
-                    }
+                    mount_bind(source, joinpath(containerdir, dest), 1, tmp_dir);
 
                     cur = next + 1;
                     if (next == NULL) {break;}
@@ -561,92 +550,26 @@
                 message(DEBUG, "No user bind mounts specified.\n");
             }
 
-            message(DEBUG, "Checking to see if we should do system bind mounts\n");
-=======
             message(DEBUG, "Checking to see if we are running contained\n");
->>>>>>> ae068927
             if ( getenv("SINGULARITY_CONTAIN") == NULL ) { // Flawfinder: ignore (only checking for existance of envar)
                 unsetenv("SINGULARITY_CONTAIN");
 
                 message(DEBUG, "Checking configuration file for 'mount home'\n");
-<<<<<<< HEAD
-                rewind(config_fp);
-                if ( config_get_key_bool(config_fp, "mount home", 1) > 0 ) {
-                    if ( ( homedir_base = container_basedir(containerdir, homedir) ) != NULL ) {
-                        if ( is_dir(homedir_base) == 0 ) {
-                            if ( is_dir(joinpath(containerdir, homedir_base)) == 0 ) {
-                                message(VERBOSE, "Mounting home directory base path: %s\n", homedir_base);
-                                if ( mount_bind(homedir_base, joinpath(containerdir, homedir_base), 1, tmp_dir) < 0 ) {
-                                    ABORT(255);
-                                }
-                            } else {
-                                message(WARNING, "Container bind point does not exist: '%s' (homedir_base)\n", homedir_base);
-                            }
-                        } else {
-                            message(WARNING, "Home directory base source path does not exist: %s\n", homedir_base);
-                        }
-                    }
-=======
                 config_rewind();
                 if ( config_get_key_bool("mount home", 1) > 0 ) {
                     mount_home(containerdir);
->>>>>>> ae068927
                 } else {
                     message(VERBOSE2, "Not mounting home directory per config\n");
                 }
 
                 bind_paths(containerdir);
 
-<<<<<<< HEAD
-                    message(VERBOSE2, "Found 'bind path' = %s, %s\n", source, dest);
-
-                    if ( ( homedir_base != NULL ) && ( strncmp(dest, homedir_base, strlength(homedir_base, 256)) == 0 )) {
-                        // Skipping path as it was already mounted as homedir_base
-                        message(VERBOSE2, "Skipping '%s' as it is part of home path and already mounted\n", dest);
-                        continue;
-                    }
-
-                    if ( ( is_file(source) != 0 ) && ( is_dir(source) != 0 ) ) {
-                        message(WARNING, "Non existant 'bind path' source: '%s'\n", source);
-                        continue;
-                    }
-                    if ( ( is_file(joinpath(containerdir, dest)) != 0 ) && ( is_dir(joinpath(containerdir, dest)) != 0 ) ) {
-                        message(WARNING, "Non existant 'bind point' in container: '%s'\n", dest);
-                        continue;
-                    }
-
-                    message(VERBOSE, "Binding '%s' to '%s:%s'\n", source, containername, dest);
-                    if ( mount_bind(source, joinpath(containerdir, dest), 1, tmp_dir) < 0 ) {
-                        ABORT(255);
-                    }
-                }
-=======
-            }
->>>>>>> ae068927
+            }
 
         } else {
             namespace_join(daemon_pid);
         }
 
-<<<<<<< HEAD
-                if ( uid != 0 ) { // If we are root, no need to mess with passwd or group
-                    message(DEBUG, "Checking configuration file for 'config passwd'\n");
-                    rewind(config_fp);
-                    if ( config_get_key_bool(config_fp, "config passwd", 1) > 0 ) {
-                        if (is_file(joinpath(containerdir, "/etc/passwd")) == 0 ) {
-                            if ( is_file(joinpath(sessiondir, "/passwd")) < 0 ) {
-                                message(VERBOSE2, "Staging /etc/passwd with user info\n");
-                                if ( build_passwd(joinpath(containerdir, "/etc/passwd"), joinpath(sessiondir, "/passwd")) < 0 ) {
-                                    message(ERROR, "Failed creating template password file\n");
-                                    ABORT(255);
-                                }
-                            }
-                            message(VERBOSE, "Binding staged /etc/passwd into container\n");
-                            if ( mount_bind(joinpath(sessiondir, "/passwd"), joinpath(containerdir, "/etc/passwd"), 1, tmp_dir) < 0 ) {
-                                message(ERROR, "Could not bind /etc/passwd\n");
-                                ABORT(255);
-                            }
-=======
         if ( uid != 0 ) { // If we are root, no need to mess with passwd or group
             message(DEBUG, "Checking configuration file for 'config passwd'\n");
             config_rewind();
@@ -657,36 +580,17 @@
                         if ( ( copy_file(joinpath(containerdir, "/etc/passwd"), joinpath(sessiondir, "/passwd")) ) < 0 ) {
                             message(ERROR, "Failed copying template passwd file to sessiondir\n");
                             ABORT(255);
->>>>>>> ae068927
                         }
                     }
                     message(VERBOSE2, "Staging /etc/passwd with user info\n");
                     update_passwd_file(joinpath(sessiondir, "/passwd"));
                     message(VERBOSE, "Binding staged /etc/passwd into container\n");
-                    mount_bind(joinpath(sessiondir, "/passwd"), joinpath(containerdir, "/etc/passwd"), 0);
+                    mount_bind(joinpath(sessiondir, "/passwd"), joinpath(containerdir, "/etc/passwd"), 0, tmp_dir);
                 }
             } else {
                 message(VERBOSE, "Not staging /etc/passwd per config\n");
             }
 
-<<<<<<< HEAD
-                    message(DEBUG, "Checking configuration file for 'config group'\n");
-                    rewind(config_fp);
-                    if ( config_get_key_bool(config_fp, "config group", 1) > 0 ) {
-                        if (is_file(joinpath(containerdir, "/etc/group")) == 0 ) {
-                            if ( is_file(joinpath(sessiondir, "/group")) < 0 ) {
-                                message(VERBOSE2, "Staging /etc/group with user info\n");
-                                if ( build_group(joinpath(containerdir, "/etc/group"), joinpath(sessiondir, "/group")) < 0 ) {
-                                    message(ERROR, "Failed creating template group file\n");
-                                    ABORT(255);
-                                }
-                            }
-                            message(VERBOSE, "Binding staged /etc/group into container\n");
-                            if ( mount_bind(joinpath(sessiondir, "/group"), joinpath(containerdir, "/etc/group"), 1, tmp_dir) < 0 ) {
-                                message(ERROR, "Could not bind /etc/group\n");
-                                ABORT(255);
-                            }
-=======
             message(DEBUG, "Checking configuration file for 'config group'\n");
             config_rewind();
             if ( config_get_key_bool("config group", 1) > 0 ) {
@@ -696,13 +600,12 @@
                         if ( ( copy_file(joinpath(containerdir, "/etc/group"), joinpath(sessiondir, "/group")) ) < 0 ) {
                             message(ERROR, "Failed copying template group file to sessiondir\n");
                             ABORT(255);
->>>>>>> ae068927
                         }
                     }
                     message(VERBOSE2, "Staging /etc/group with user info\n");
                     update_group_file(joinpath(sessiondir, "/group"));
                     message(VERBOSE, "Binding staged /etc/group into container\n");
-                    mount_bind(joinpath(sessiondir, "/group"), joinpath(containerdir, "/etc/group"), 0);
+                    mount_bind(joinpath(sessiondir, "/group"), joinpath(containerdir, "/etc/group"), 0, tmp_dir);
                 }
             } else {
                 message(VERBOSE, "Not staging /etc/group per config\n");
