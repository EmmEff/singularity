--- conflicted
+++ resolved
@@ -26,12 +26,9 @@
  - Added build and packaging tests for Debian 8/9 and openSUSE 42.3/15.0 #1713
  - Restore shim init process for proper signal handling and child reaping when
    container is initiated in its own PID namespace #1221
-<<<<<<< HEAD
  - Add -i option to image.create to specify the inode ratio. #1759
-=======
  - Bind `/dev/nvidia*` into the container when the `--nv` flag is used in 
     conjuction with the `--contain` flag #1358
->>>>>>> 79d37fcc
  - Add --no-home option to not mount user $HOME if it is not the $CWD and
    `mount home = yes` is set. #1761
  - Added support for OAUTH2 Docker registries like Azure Container Registry #1622
