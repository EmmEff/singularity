#!/bin/bash
# 
# Copyright (c) 2017, SingularityWare, LLC. All rights reserved.
#
# Copyright (c) 2015-2017, Gregory M. Kurtzer. All rights reserved.
# 
# Copyright (c) 2016-2017, The Regents of the University of California,
# through Lawrence Berkeley National Laboratory (subject to receipt of any
# required approvals from the U.S. Dept. of Energy).  All rights reserved.
# 
# This software is licensed under a customized 3-clause BSD license.  Please
# consult LICENSE file distributed with the sources of this project regarding
# your rights to use or distribute this software.
# 
# NOTICE.  This Software was developed under funding from the U.S. Department of
# Energy and the U.S. Government consequently retains certain rights. As such,
# the U.S. Government has been granted for itself and others acting on its
# behalf a paid-up, nonexclusive, irrevocable, worldwide license in the Software
# to reproduce, distribute copies to the public, prepare derivative works, and
# perform publicly and display publicly, and to permit other to do so. 
# 
# 


## Basic sanity
if [ -z "$SINGULARITY_libexecdir" ]; then
    echo "Could not identify the Singularity libexecdir."
    exit 1
fi

## Load functions
if [ -f "$SINGULARITY_libexecdir/singularity/functions" ]; then
    . "$SINGULARITY_libexecdir/singularity/functions"
else
    echo "Error loading functions: $SINGULARITY_libexecdir/singularity/functions"
    exit 1
fi

USERID=`id -ru`

while true; do
    case ${1:-} in
        -h|--help|help)
            if [ -e "$SINGULARITY_libexecdir/singularity/cli/$SINGULARITY_COMMAND.help" ]; then
                cat "$SINGULARITY_libexecdir/singularity/cli/$SINGULARITY_COMMAND.help"
            else
                message ERROR "No help exists for this command\n"
                exit 1
            fi
            exit
        ;;
        -s|--sandbox)
            if [ "$USERID" != "0" ]; then
                message WARNING "Building sandbox as non-root will result in wrong file permissions\n"
            fi
            SINGULARITY_SANDBOX=1
            shift
        ;;
        -w|--writable)
            if [ "$USERID" != "0" ]; then
                message ERROR "Writable images must be created as root\n"
                exit 1
            fi
            SINGULARITY_WRITABLE=1
            shift
        ;;
<<<<<<< HEAD
        -F|--force) # capitol F for consistency with bootstrap
            SINGULARITY_OVERWRITE=1
=======
        -F|--force)
            SINGULARITY_FORCE=1
>>>>>>> eee9960f
            shift
        ;;
        -*)
            message ERROR "Unknown option: ${1:-}\n"
            exit 1
        ;;
        *)
            break
        ;;
    esac
done

if [ -z "${2:-}" ]; then
    if [ -e "$SINGULARITY_libexecdir/singularity/cli/$SINGULARITY_COMMAND.help" ]; then
        head -n 1 "$SINGULARITY_libexecdir/singularity/cli/$SINGULARITY_COMMAND.help"
    else
        message ERROR "To see usage summary, try: singularity help $SINGULARITY_COMMAND\n"
    fi
    exit 0
fi


SINGULARITY_CONTAINER_OUTPUT="${1:-}"
shift

if [ -f "$SINGULARITY_CONTAINER_OUTPUT" ]; then
    if [ -n "${SINGULARITY_FORCE:-}" ]; then
        rm -f "$SINGULARITY_CONTAINER_OUTPUT"
    else
        message ERROR "Container already exists: $SINGULARITY_CONTAINER_OUTPUT\n"
        exit 1
    fi
fi

if [ -n "${SINGULARITY_SANDBOX:-}" ]; then
    if [ "$USERID" == "0" ]; then
        SINGULARITY_ROOTFS="$SINGULARITY_CONTAINER_OUTPUT"
        SINGULARITY_IMAGE="$SINGULARITY_CONTAINER_OUTPUT"
        SINGULARITY_ROOTFS_DIRNAME=`dirname "$SINGULARITY_ROOTFS"`
        SINGULARITY_ROOTFS_DIRNAME_OWNER=`stat -c '%u' $SINGULARITY_ROOTFS_DIRNAME`
        if [ "$USERID" != "$SINGULARITY_ROOTFS_DIRNAME_OWNER" ]; then
            echo "You should not run this command within a directory not owned by root"
            if [ -z "${SINGULARITY_FORCE:-}" ]; then
                exit 1
            fi
        fi
    fi
    if [ ! -d "$SINGULARITY_ROOTFS" ]; then
        if ! mkdir -p "$SINGULARITY_ROOTFS"; then
            message ERROR "Could not create sandbox!\n";
            exit 1
        fi
    fi
else
    if ! SINGULARITY_ROOTFS=`mktemp -d ${SINGULARITY_TMPDIR:-/tmp}/.singularity-build.XXXXXX`; then
        message ERROR "Failed to create temporary directory\n"
        ABORT 255
    fi
    SINGULARITY_IMAGE="$SINGULARITY_ROOTFS"
fi

export SINGULARITY_IMAGE SINGULARITY_ROOTFS

SINGULARITY_BUILDDEF="$1"
export SINGULARITY_BUILDDEF
if [ -f "$SINGULARITY_BUILDDEF" ]; then
    if eval "is_image ${SINGULARITY_BUILDDEF}"; then
        message 1 "Building from local image: $SINGULARITY_BUILDDEF\n"
        cmd="${SINGULARITY_libexecdir}/singularity/bin/export ${SINGULARITY_BUILDDEF} | (cd ${SINGULARITY_ROOTFS} && tar xBf -)"
        if ! eval $cmd; then
            message ERROR "Failed to export contents of ${SINGULARITY_BUILDDEF} to ${SINGULARITY_ROOTFS}\n"
            ABORT 255
        fi
    elif eval "is_deffile ${SINGULARITY_BUILDDEF}"; then 
        message 1 "Using container recipe deffile: $SINGULARITY_BUILDDEF\n"
        if [ "$USERID" != "0" ]; then
            message ERROR "You must be the root user to build from a definition file\n"
            exit 1
        fi
        SINGULARITY_BUILDDEF="$SINGULARITY_BUILDDEF"
        export SINGULARITY_BUILDDEF
        eval_abort "$SINGULARITY_libexecdir/singularity/bin/builddef"
    elif eval "is_tar ${SINGULARITY_BUILDDEF}"; then
        message 1 "Building from local tar file: $SINGULARITY_BUILDDEF\n"
        cmd="tar xzf ${SINGULARITY_BUILDDEF} -C ${SINGULARITY_ROOTFS}"
        if ! eval $cmd; then
            message ERROR "Failed to export contents of ${SINGULARITY_BUILDDEF} to ${SINGULARITY_ROOTFS}\n"
            ABORT 255
        fi
    else
        is_image ${SINGULARITY_BUILDDEF}
        message ERROR "Unsupported file type: $SINGULARITY_BUILDDEF\n"
        exit 1
    fi
elif [ -d "$SINGULARITY_BUILDDEF" ]; then
    message 1 "Building image from sandbox: $SINGULARITY_BUILDDEF\n"
    rmdir "${SINGULARITY_ROOTFS}"
    SINGULARITY_ROOTFS="$SINGULARITY_BUILDDEF"
    SINGULARITY_NOCLEANUP=1
else
    case $SINGULARITY_BUILDDEF in
        docker://*)
            SINGULARITY_CONTAINER="$SINGULARITY_BUILDDEF"
            if ! SINGULARITY_CONTENTS=`mktemp ${TMPDIR:-/tmp}/.singularity-layers.XXXXXXXX`; then
                message ERROR "Failed to create temporary directory\n"
                ABORT 255
            fi
            export SINGULARITY_CONTAINER SINGULARITY_CONTENTS
            eval_abort "$SINGULARITY_libexecdir/singularity/python/import.py"
            message 1 "Importing: base Singularity environment\n"
            zcat $SINGULARITY_libexecdir/singularity/bootstrap-scripts/environment.tar | (cd "$SINGULARITY_ROOTFS"; tar xf - ) || exit $?

            for i in `cat "$SINGULARITY_CONTENTS"`; do
                message 1 "Importing: $i\n"
                zcat "$i" | (cd "$SINGULARITY_ROOTFS"; tar --exclude=dev/* -xf - ) || exit $?
            done

            rm -f "$SINGULARITY_CONTENTS"
        ;;
        shub://*)
            SINGULARITY_CONTAINER="$SINGULARITY_BUILDDEF"
            if ! SINGULARITY_CONTENTS=`mktemp ${TMPDIR:-/tmp}/.singularity-layerfile.XXXXXX`; then
                message ERROR "Failed to create temporary directory\n"
                ABORT 255
            fi

            # If cache is set, set pull folder to it (first priority)
            if [ -n "${SINGULARITY_CACHEDIR:-}" ]; then
                SINGULARITY_PULLFOLDER="$SINGULARITY_CACHEDIR"
            else
                # Only set the pull folder to be $PWD if not set by user
                if [ ! -n "${SINGULARITY_PULLFOLDER:-}" ]; then
                    SINGULARITY_PULLFOLDER="."
                fi
            fi

            export SINGULARITY_CONTENTS SINGULARITY_CONTAINER SINGULARITY_PULLFOLDER

            # relying on pull.py for error checking here
            ${SINGULARITY_libexecdir}/singularity/python/pull.py
        ;;
        *)
            message ERROR "Unsupported location: $SINGULARITY_BUILDDEF\n"
            exit 1
        ;;
    esac
fi

if [ "$USERID" != "0" ]; then
    # This is required as some files in a container are not readable by owner and
    # thus fail to build when not root.
    chmod u+rw -R "$SINGULARITY_ROOTFS"
fi

if [ -z "${SINGULARITY_SANDBOX:-}" ]; then
    if [ -n "${SINGULARITY_WRITABLE:-}" ]; then
        CONTAINER_SIZE=`du -sm ${SINGULARITY_ROOTFS} | cut -f 1`
        IMAGE_SIZE=`echo "(${CONTAINER_SIZE:-768} * 1.25)/1" | bc`

        if [ "$IMAGE_SIZE" -lt 10 ]; then
            IMAGE_SIZE=10
        fi

        message 1 "Creating empty Singularity writable container\n"
        eval_abort singularity image.create --size ${IMAGE_SIZE} ${SINGULARITY_CONTAINER_OUTPUT}

        message 1 "Building Singularity image...\n"
        tar -cf - -C "$SINGULARITY_ROOTFS" . | eval_abort singularity image.import ${SINGULARITY_CONTAINER_OUTPUT}
    else
        message 1 "Building Singularity image...\n"
        if ! mksquashfs "$SINGULARITY_ROOTFS/" "$SINGULARITY_CONTAINER_OUTPUT" -noappend -all-root > /dev/null; then
            message ERROR "Failed squashing image, left template directory at: $SINGULARITY_CONTAINER_OUTPUT\n"
            exit 1
        fi
    fi
    if [ -z "${SINGULARITY_NOCLEANUP:-}" ]; then
        message 1 "Cleaning up...\n";
        rm -rf "$SINGULARITY_ROOTFS"
    fi
    chmod a+x "$SINGULARITY_CONTAINER_OUTPUT"
fi

message 1 "Singularity container built: $SINGULARITY_CONTAINER_OUTPUT\n"<|MERGE_RESOLUTION|>--- conflicted
+++ resolved
@@ -64,13 +64,8 @@
             SINGULARITY_WRITABLE=1
             shift
         ;;
-<<<<<<< HEAD
-        -F|--force) # capitol F for consistency with bootstrap
-            SINGULARITY_OVERWRITE=1
-=======
         -F|--force)
             SINGULARITY_FORCE=1
->>>>>>> eee9960f
             shift
         ;;
         -*)
