--- conflicted
+++ resolved
@@ -39,7 +39,6 @@
     get_manifest 
 )
 
-<<<<<<< HEAD
 from utils import (
     basic_auth_header,
     change_permissions, 
@@ -48,9 +47,6 @@
     write_file
 )
 
-=======
-from utils import extract_tar, get_cache, basic_auth_header
->>>>>>> 4d79052b
 from logman import logger
 import optparse
 import os
@@ -61,38 +57,25 @@
 
 def get_parser():
 
-<<<<<<< HEAD
-    logger.info("\n*** STARTING PYTHON CLIENT PORTION ****")
-=======
->>>>>>> 4d79052b
 
     parser = optparse.OptionParser(description='bootstrap Docker images for Singularity containers',
                                    usage="usage: %prog [options]",
                                    version="%prog 2.2")
 
 
-<<<<<<< HEAD
-    # Name of the docker image
-    parser.add_argument("--docker", 
-                        dest='docker', 
-                        help="name of Docker image to bootstrap, in format library/ubuntu:latest", 
-                        type=str, 
-                        default=None)
-=======
     # Name of the docker image, required
     parser.add_option("--docker", 
                       dest='docker', 
                       help="name of Docker image to bootstrap, in format library/ubuntu:latest", 
                       type=str, 
                       default=None)
->>>>>>> 4d79052b
 
     # ID of the Singularity Hub container
-    parser.add_argument("--shub", 
-                        dest='shub', 
-                        help="unique id of the Singularity Hub image", 
-                        type=str, 
-                        default=None)
+    parser.add_option("--shub", 
+                      dest='shub', 
+                      help="unique id of the Singularity Hub image", 
+                      type=str, 
+                      default=None)
 
     # root file system of singularity image
     parser.add_option("--rootfs", 
@@ -141,7 +124,7 @@
     '''main is a wrapper for the client to hand the parser to the executable functions
     This makes it possible to set up a parser in test cases
     '''
-    logger.info("\n*** STARTING DOCKER BOOTSTRAP PYTHON PORTION ****")
+    logger.info("\n*** STARTING PYTHON CLIENT PORTION ****")
     parser = get_parser()
     
     try:
@@ -151,15 +134,12 @@
         parser.print_help()
         sys.exit(0)
 
-<<<<<<< HEAD
-=======
     # Give the args to the main executable to run
     run(args)
 
 
 def run(args):
 
->>>>>>> 4d79052b
     # Find root filesystem location
     if args.rootfs != None:
        singularity_rootfs = args.rootfs
